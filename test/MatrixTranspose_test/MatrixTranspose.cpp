--- conflicted
+++ resolved
@@ -238,34 +238,22 @@
     fprintf(stdout, "<rocTX \"%s\">\n", data->args.message);
     return;
   }
-<<<<<<< HEAD
-
-  if (domain == ACTIVITY_DOMAIN_KFD_API) {
-    const kfd_api_data_t* data = (const kfd_api_data_t*)(callback_data);
-    fprintf(stdout, "<%s id(%u)\tcorrelation_id(%lu) %s pid(%u) tid(%u)> \n",
-=======
   if (domain == ACTIVITY_DOMAIN_KFD_API) {
     const kfd_api_data_t* data = (const kfd_api_data_t*)(callback_data);
     fprintf(stdout, "<%s id(%u)\tcorrelation_id(%lu) %s> \n",
->>>>>>> cb89ed33
         roctracer_op_string(ACTIVITY_DOMAIN_KFD_API, cid, 0),
         cid,
         data->correlation_id,
         (data->phase == ACTIVITY_API_PHASE_ENTER) ? "on-enter" : "on-exit",
-        GetPid(),
-        GetTid()
         );
     return;
   }
   const hip_api_data_t* data = (const hip_api_data_t*)(callback_data);
-<<<<<<< HEAD
-=======
   fprintf(stdout, "<%s id(%u)\tcorrelation_id(%lu) %s> ",
     roctracer_op_string(ACTIVITY_DOMAIN_HIP_API, cid, 0),
     cid,
     data->correlation_id,
     (data->phase == ACTIVITY_API_PHASE_ENTER) ? "on-enter" : "on-exit");
->>>>>>> cb89ed33
   if (data->phase == ACTIVITY_API_PHASE_ENTER) {
     switch (cid) {
       case HIP_API_ID_hipMemcpy:
@@ -340,11 +328,7 @@
       record->end_ns
     );
     if ((record->domain == ACTIVITY_DOMAIN_HIP_API) || (record->domain == ACTIVITY_DOMAIN_KFD_API)) {
-<<<<<<< HEAD
-      fprintf(stdout, " process_id(%u) thread_id(%u)\n",
-=======
       fprintf(stdout, " process_id(%u) thread_id(%u)",
->>>>>>> cb89ed33
         record->process_id,
         record->thread_id
       );
@@ -353,9 +337,6 @@
         record->device_id,
         record->queue_id
       );
-<<<<<<< HEAD
-      if (record->op == HIP_OP_ID_COPY) fprintf(stdout, " bytes(0x%zx)\n", record->bytes);
-=======
       if (record->op == HIP_OP_ID_COPY) fprintf(stdout, " bytes(0x%zx)", record->bytes);
     } else if (record->domain == ACTIVITY_DOMAIN_HSA_OPS) {
       fprintf(stdout, " se(%u) cycle(%lu) pc(%lx)",
@@ -363,7 +344,6 @@
         record->pc_sample.cycle,
         record->pc_sample.pc
       );
->>>>>>> cb89ed33
     } else if (record->domain == ACTIVITY_DOMAIN_EXT_API) {
       fprintf(stdout, " external_id(%lu)\n",
         record->external_id
@@ -393,16 +373,10 @@
   // Enable HIP activity tracing
   ROCTRACER_CALL(roctracer_enable_domain_activity(ACTIVITY_DOMAIN_HIP_API));
   ROCTRACER_CALL(roctracer_enable_domain_activity(ACTIVITY_DOMAIN_HCC_OPS));
-<<<<<<< HEAD
-  // Enable KFD API tracing
-  ROCTRACER_CALL(roctracer_enable_domain_callback(ACTIVITY_DOMAIN_KFD_API, api_callback, NULL));
-  ROCTRACER_CALL(roctracer_enable_domain_activity(ACTIVITY_DOMAIN_KFD_API));
-=======
   // Enable PC sampling
   ROCTRACER_CALL(roctracer_enable_op_activity(ACTIVITY_DOMAIN_HSA_OPS, HSA_OP_ID_PCSAMPLE));
   // Enable KFD API tracing
   ROCTRACER_CALL(roctracer_enable_domain_callback(ACTIVITY_DOMAIN_KFD_API, api_callback, NULL));
->>>>>>> cb89ed33
   // Enable rocTX
   ROCTRACER_CALL(roctracer_enable_domain_callback(ACTIVITY_DOMAIN_ROCTX, api_callback, NULL));
 }
@@ -420,13 +394,9 @@
   ROCTRACER_CALL(roctracer_disable_domain_callback(ACTIVITY_DOMAIN_HIP_API));
   ROCTRACER_CALL(roctracer_disable_domain_activity(ACTIVITY_DOMAIN_HIP_API));
   ROCTRACER_CALL(roctracer_disable_domain_activity(ACTIVITY_DOMAIN_HCC_OPS));
-<<<<<<< HEAD
-  ROCTRACER_CALL(roctracer_disable_domain_activity(ACTIVITY_DOMAIN_KFD_API));
-=======
   ROCTRACER_CALL(roctracer_disable_domain_activity(ACTIVITY_DOMAIN_HSA_OPS));
   ROCTRACER_CALL(roctracer_disable_domain_callback(ACTIVITY_DOMAIN_KFD_API));
   ROCTRACER_CALL(roctracer_disable_domain_callback(ACTIVITY_DOMAIN_ROCTX));
->>>>>>> cb89ed33
   ROCTRACER_CALL(roctracer_flush_activity());
   printf("# STOP  #############################\n");
 }
